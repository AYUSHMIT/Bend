# Options

|  flag          | Default  | What it does? |
|----------------|----------|---------------|
| `-Oall`        | Disabled | Enables all compiler passes |
| `-Ono-all`     | Disabled | Disables all compiler passes |
| `-Oeta` `-Ono-eta` | Disabled | [eta-reduction](#eta-reduction) |
| `-Oprune` `-Ono-prune` | Disabled | [definition-pruning](#definition-pruning) |
| `-Olinearize-matches` `-Olinearize-matches-alt` `-Ono-linearize-matches` | Enabled  | [linearize-matches](#linearize-matches) |
| `-Ofloat_combinators` `-Ono-float_combinators` | Enabled  | [float-combinators](#float-combinators) |
| `-Omerge` `-Ono-merge` | Disabled | [definition-merging](#definition-merging) |
| `-Oinline` `-Ono-inline` | Disabled | [inline](#inline) |
| `-Ocheck-net-size` `-Ono-check-net-size` | Disabled | [check-net-size](#check-net-size) |
| `-Oadt-scott` `-Oadt-num-scott` | adt-num-scott | [adt-encoding](#adt-encoding) | | 

## Eta-reduction

Enables or disables Eta Reduction for defined functions.

Eta reduction simplifies lambda expressions, removing redundant parameters. [See also](https:#wiki.haskell.org/Eta_conversion).

Example:
```py
# program
id = λx x
id_id = λx (id x)

# -Oeta
id_id = id

# -Ono-eta
id_id = λz (id z)
```

## Definition-pruning

If enabled, removes all unused definitions.

Example:
```py
# program
Id = λx x

Id2 = Id

Main = (Id 42)

# -Oprune
Id = λx x

Main = (Id 42)

# -Ono-prune
Id = λx x

Id2 = Id

Main = (Id 42)
```

## Definition-merging

If enabled, merges definitions that are identical at the term level.

Example:
```py
# Original program
id = λx x
also_id = λx x
main = (id also_id)

# After definition merging
id_$_also_id = λx x
main = (id also_id)

# -Ono-merge, compilation output
@also_id = (a a)
@id = (a a)
@main = a
& @id ~ (@also_id a)

# -Omerge, compilation output
@a = (a a)
@main = a
& @a ~ (@a a)
```

## linearize-matches

Linearizes the variables between match cases, transforming them into combinators when possible.

```py
# Linearization means going from this
@a @b switch a {
  0: (Foo b)
  _: (Bar a-1 b)
}
# To this
@a @b (switch a {
  0: @b (Foo b)
  _: @b (Bar a-1 b)
} b)
```

When the `linearize-matches` option is used, only linearizes variables that would generate an eta-reducible application.

Example:
```py
λa λb switch a { 0: b; _: b }

# Is transformed to
λa switch a { 0: λb b; _: λb b }

# But this stays the same
λa λb switch b { 0: a; _: a }
```

When the `linearize-matches-extra` option is used, it linearizes all variables used in the arms.

example:
```py
λa λb λc switch b { 0: a; _: c }

# Is transformed to (without eta-reducing 'c')
λa λb λc (switch b { 0: λa λc a; _: λa λc c } a c)
```

These automatic linearization passes are done before the manual linearization from `with` and doesn't duplicate manually linearized variables.

```py
# These variables are only linearized once
λa λb λc switch a with b c { 0: (b c); _: (a-1 b c) }

# With -Olinearize-matches becomes
λa λb λc (switch a { 0: λb λc (b c); _: λb λc (a-1 b c) } b c)

# And not
λa λb λc (switch a { 0: λb λc λb λc (b c); _: λb λc λb λc  (a-1 b c) } b c b c)
```

## float-combinators

Extracts closed terms to new definitions. See [lazy definitions](lazy-definitions.md#automatic-optimization).
Since HVM-Core is an eager runtime, this pass is enabled by default to prevent infinite expansions.

Example:
```py
True  =    λt λf λm t
False =    λt λf λm f
Maybe = λx λt λf λm (m x)

getVal = λb (b 1 0 (λx (== x 1)))
# `(λx (== x 1))` can be extracted, since there is no free variables.

Cons = λh λt λc λn (c h t)
Nil  = λc λn n

fold = λinit λf λxs (xs λh λt (fold (f init h) f t) init)
# Here we need to extract `λh λt (fold (f init h) f t)` to not expand `fold` infinitely, but it will not be extracted because of the free variable `init`.
```

# Inline

<<<<<<< HEAD
If enabled, inlines terms that compile to 0 or 1 inet nodes at lambda level, before pre-reduction.
=======
If enabled, inlines terms that compile to nullary inet nodes (refs, numbers, erasures).
>>>>>>> a58d5aae

Example:
```py
# program
foo = 2
id = λx x
main = (id foo)

# -Ono-inline, compilation output
@foo = 2
@id = (a a)
@main = a
& @id ~ (@foo a)

# -Oinline, compilation output
@foo = 2
@id = (a a)
@main = a
& @id ~ (2 a)
```

## Check-net-size

If enabled, checks that the size of each function after compilation has at most 64 HVM nodes.
This is a memory restriction of the CUDA runtime, if you're not using the `*-cu` you can disable it.

Example:
```py
# Without -Ocheck-net-size compiles normally.
# But with -Ocheck-net-size it fails with 
# `Definition is too large for hvm`
(Radix n) =
  let r = Map_/Used
  let r = (Swap (& n 1) r Map_/Free)
  let r = (Swap (& n 2) r Map_/Free)
  let r = (Swap (& n 4) r Map_/Free)
  let r = (Swap (& n 8) r Map_/Free)
  let r = (Swap (& n 16) r Map_/Free)
  let r = (Swap (& n 32) r Map_/Free)
  let r = (Swap (& n 64) r Map_/Free)
  let r = (Swap (& n 128) r Map_/Free)
  let r = (Swap (& n 256) r Map_/Free)
  let r = (Swap (& n 512) r Map_/Free)
  let r = (Swap (& n 1024) r Map_/Free)
  let r = (Swap (& n 2048) r Map_/Free)
  let r = (Swap (& n 4096) r Map_/Free)
  let r = (Swap (& n 8192) r Map_/Free)
  let r = (Swap (& n 16384) r Map_/Free)
  let r = (Swap (& n 32768) r Map_/Free)
  let r = (Swap (& n 65536) r Map_/Free)
  let r = (Swap (& n 131072) r Map_/Free)
  let r = (Swap (& n 262144) r Map_/Free)
  let r = (Swap (& n 524288) r Map_/Free)
  let r = (Swap (& n 1048576) r Map_/Free)
  let r = (Swap (& n 2097152) r Map_/Free)
  let r = (Swap (& n 4194304) r Map_/Free)
  let r = (Swap (& n 8388608) r Map_/Free)
  r
```

## ADT Encoding

Selects the lambda encoding for types defined with `data`, `type` and `object`.

`-Oadt-scott` uses Scott encoding.
`-Oadt-num-scott` uses a variation of Scott encoding where instead of one lambda per constructor, we use a numeric tag to indicate which constructor it is. The numeric tag is assigned to the constructors in the order they are defined.

```py
# Generates functions Option/Some and Option/None
type Option:
  Some { value }
  None

# With -Oadt-scott they become:
Option/Some = λvalue λSome λNone (Some value)
Option/None = λSome λNone (None)

# With -Oadt-num-scott they become:
Option/Some = λvalue λx (x 0 value)
Option/None = λx (x 1)
```

Pattern-matching with `match` and `fold` is generated according to the encoding.

Note: IO is **only** available with `-Oadt-num-scott`.<|MERGE_RESOLUTION|>--- conflicted
+++ resolved
@@ -161,11 +161,7 @@
 
 # Inline
 
-<<<<<<< HEAD
-If enabled, inlines terms that compile to 0 or 1 inet nodes at lambda level, before pre-reduction.
-=======
 If enabled, inlines terms that compile to nullary inet nodes (refs, numbers, erasures).
->>>>>>> a58d5aae
 
 Example:
 ```py
